"use strict";

// http://www.ethernut.de/pdf/8019asds.pdf

const NE2K_LOG_VERBOSE = false;

/** @const */ var E8390_CMD = 0x00; /* The command register (for all pages) */

/* Page 0 register offsets. */
/** @const */ var EN0_CLDALO = 0x01; /* Low byte of current local dma addr RD */
/** @const */ var EN0_STARTPG = 0x01; /* Starting page of ring bfr WR */
/** @const */ var EN0_CLDAHI = 0x02; /* High byte of current local dma addr RD */
/** @const */ var EN0_STOPPG = 0x02; /* Ending page +1 of ring bfr WR */
/** @const */ var EN0_BOUNDARY = 0x03; /* Boundary page of ring bfr RD WR */
/** @const */ var EN0_TSR = 0x04; /* Transmit status reg RD */
/** @const */ var EN0_TPSR = 0x04; /* Transmit starting page WR */
/** @const */ var EN0_NCR = 0x05; /* Number of collision reg RD */
/** @const */ var EN0_TCNTLO = 0x05; /* Low byte of tx byte count WR */
/** @const */ var EN0_FIFO = 0x06; /* FIFO RD */
/** @const */ var EN0_TCNTHI = 0x06; /* High byte of tx byte count WR */
/** @const */ var EN0_ISR = 0x07; /* Interrupt status reg RD WR */
/** @const */ var EN0_CRDALO = 0x08; /* low byte of current remote dma address RD */
/** @const */ var EN0_RSARLO = 0x08; /* Remote start address reg 0 */
/** @const */ var EN0_CRDAHI = 0x09; /* high byte, current remote dma address RD */
/** @const */ var EN0_RSARHI = 0x09; /* Remote start address reg 1 */
/** @const */ var EN0_RCNTLO = 0x0a; /* Remote byte count reg WR */
/** @const */ var EN0_RCNTHI = 0x0b; /* Remote byte count reg WR */
/** @const */ var EN0_RSR = 0x0c; /* rx status reg RD */
/** @const */ var EN0_RXCR = 0x0c; /* RX configuration reg WR */
/** @const */ var EN0_TXCR = 0x0d; /* TX configuration reg WR */
/** @const */ var EN0_COUNTER0 = 0x0d; /* Rcv alignment error counter RD */
/** @const */ var EN0_DCFG = 0x0e; /* Data configuration reg WR */
/** @const */ var EN0_COUNTER1 = 0x0e; /* Rcv CRC error counter RD */
/** @const */ var EN0_IMR = 0x0f; /* Interrupt mask reg WR */
/** @const */ var EN0_COUNTER2 = 0x0f; /* Rcv missed frame error counter RD */

/** @const */ var NE_DATAPORT = 0x10; /* NatSemi-defined port window offset. */
/** @const */ var NE_RESET = 0x1f; /* Issue a read to reset, a write to clear. */

/* Bits in EN0_ISR - Interrupt status register */
/** @const */ var ENISR_RX = 0x01; /* Receiver, no error */
/** @const */ var ENISR_TX = 0x02; /* Transmitter, no error */
/** @const */ var ENISR_RX_ERR = 0x04; /* Receiver, with error */
/** @const */ var ENISR_TX_ERR = 0x08; /* Transmitter, with error */
/** @const */ var ENISR_OVER = 0x10; /* Receiver overwrote the ring */
/** @const */ var ENISR_COUNTERS = 0x20; /* Counters need emptying */
/** @const */ var ENISR_RDC = 0x40; /* remote dma complete */
/** @const */ var ENISR_RESET = 0x80; /* Reset completed */
/** @const */ var ENISR_ALL = 0x3f; /* Interrupts we will enable */

/** @const */ var ENRSR_RXOK = 0x01; /* Received a good packet */

/** @const */ var START_PAGE = 0x40;
/** @const */ var START_RX_PAGE = 0x40 + 12;
/** @const */ var STOP_PAGE = 0x80;


/**
 * @constructor
 * @param {CPU} cpu
 * @param {BusConnector} bus
 * @param {Boolean} preserve_mac_from_state_image
 */
function Ne2k(cpu, bus, preserve_mac_from_state_image)
{
    /** @const @type {CPU} */
    this.cpu = cpu;

    /** @const @type {PCI} */
    this.pci = cpu.devices.pci;

    this.preserve_mac_from_state_image = preserve_mac_from_state_image;

    /** @const @type {BusConnector} */
    this.bus = bus;
    this.bus.register("net0-receive", function(data)
    {
        this.receive(data);
    }, this);

    this.port = 0x300;

    this.name = "ne2k";

    /** @const */
    var use_pci = true;

    if(use_pci)
    {
        this.pci_space = [
            0xec, 0x10, 0x29, 0x80, 0x03, 0x01, 0x00, 0x00, 0x00, 0x00, 0x00, 0x02, 0x00, 0x00, 0x00, 0x00,
            this.port & 0xFF | 1, this.port >> 8, 0x00, 0x00, 0x00, 0x00, 0x00, 0x00, 0x00, 0x00, 0x00, 0x00, 0x00, 0x00, 0x00, 0x00,
            0x00, 0x00, 0x00, 0x00, 0x00, 0x00, 0x00, 0x00, 0x00, 0x00, 0x00, 0x00, 0xf4, 0x1a, 0x00, 0x11,
            0x00, 0x00, 0xb8, 0xfe, 0x00, 0x00, 0x00, 0x00, 0x00, 0x00, 0x00, 0x00, 0x00, 0x01, 0x00, 0x00,
        ];
        this.pci_id = 0x05 << 3;
        this.pci_bars = [
            {
                size: 32,
            },
        ];
    }

    this.isr = 0;
    this.imr = 0; // interrupt mask register

    this.cr = 1;

    this.dcfg = 0;

    this.rcnt = 0;

    this.tcnt = 0;
    this.tpsr = 0;
    this.memory = new Uint8Array(256 * 0x80);

    this.rxcr = 0;
    this.txcr = 0;
    this.tsr = 1;

    // mac address
    this.mac = new Uint8Array([
        0x00, 0x22, 0x15,
        Math.random() * 255 | 0,
        Math.random() * 255 | 0,
        Math.random() * 255 | 0,
    ]);

    for(var i = 0; i < 6; i++)
    {
        this.memory[i << 1] = this.memory[i << 1 | 1] = this.mac[i];
    }

    // the PROM signature of 0x57, 0x57 is also doubled
    // resulting in setting the 4 bytes at the end, 28, 29, 30 and 31 to 0x57
    this.memory[14 << 1] = this.memory[14 << 1 | 1] = 0x57;
    this.memory[15 << 1] = this.memory[15 << 1 | 1] = 0x57;

    dbg_log("Mac: " + h(this.mac[0], 2) + ":" +
                      h(this.mac[1], 2) + ":" +
                      h(this.mac[2], 2) + ":" +
                      h(this.mac[3], 2) + ":" +
                      h(this.mac[4], 2) + ":" +
                      h(this.mac[5], 2), LOG_NET);

    this.rsar = 0;

    this.pstart = START_PAGE;
    this.pstop = STOP_PAGE;

    this.curpg = START_RX_PAGE;
    this.boundary = START_RX_PAGE;

    var io = cpu.io;

    io.register_read(this.port | E8390_CMD, this, function()
    {
        dbg_log("Read cmd", LOG_NET);
        return this.cr;
    });

    io.register_write(this.port | E8390_CMD, this, function(data_byte)
    {
        this.cr = data_byte;
        dbg_log("Write command: " + h(data_byte, 2) + " newpg=" + (this.cr >> 6) + " txcr=" + h(this.txcr, 2), LOG_NET);

        if(this.cr & 1)
        {
            return;
        }

        if((data_byte & 0x18) && this.rcnt === 0)
        {
            this.do_interrupt(ENISR_RDC);
        }

        if(data_byte & 4)
        {
            var start = this.tpsr << 8;
            var data = this.memory.subarray(start, start + this.tcnt);
            this.bus.send("net0-send", data);
            this.bus.send("eth-transmit-end", [data.length]);
            this.cr &= ~4;
            this.do_interrupt(ENISR_TX);

            dbg_log("Command: Transfer. length=" + h(data.byteLength), LOG_NET);
        }
    });

    io.register_read(this.port | EN0_COUNTER0, this, function()
    {
        dbg_log("Read counter0", LOG_NET);
        return 0;
    });

    io.register_read(this.port | EN0_COUNTER1, this, function()
    {
        dbg_log("Read counter1", LOG_NET);
        return 0;
    });

    io.register_read(this.port | EN0_COUNTER2, this, function()
    {
        dbg_log("Read counter2", LOG_NET);
        return 0;
    });

    io.register_read(this.port | NE_RESET, this, function()
    {
        var pg = this.get_page();
        if(pg === 0)
        {
            dbg_log("Read reset", LOG_NET);
            this.do_interrupt(ENISR_RESET);
        }
        else
        {
            dbg_log("Read pg" + pg + "/1f", LOG_NET);
            dbg_assert(false);
        }
        return 0;
    });

    io.register_write(this.port | NE_RESET, this, function(data_byte)
    {
        var pg = this.get_page();
        if(pg === 0)
        {
            dbg_log("Write reset: " + h(data_byte, 2), LOG_NET);
            //this.isr &= ~ENISR_RESET;
        }
        else
        {
            dbg_log("Write pg" + pg + "/1f: " + h(data_byte), LOG_NET);
            dbg_assert(false);
        }
    });

    io.register_read(this.port | EN0_STARTPG, this, function()
    {
        var pg = this.get_page();
        if(pg === 0)
        {
            return this.pstart;
        }
        else if(pg === 1)
        {
            dbg_log("Read pg1/01 (mac[0])", LOG_NET);
            return this.mac[0];
        }
        else if(pg === 2)
        {
            return this.pstart;
        }
        else
        {
            dbg_log("Read pg" + pg + "/01");
            dbg_assert(false);
            return 0;
        }
    });

    io.register_write(this.port | EN0_STARTPG, this, function(data_byte)
    {
        var pg = this.get_page();
        if(pg === 0)
        {
            dbg_log("start page: " + h(data_byte, 2), LOG_NET);
            this.pstart = data_byte;
        }
        else if(pg === 1)
        {
            dbg_log("mac[0] = " + h(data_byte), LOG_NET);
            this.mac[0] = data_byte;
        }
        else if(pg === 3)
        {
            dbg_log("Unimplemented: Write pg3/01 (9346CR): " + h(data_byte), LOG_NET);
        }
        else
        {
            dbg_log("Write pg" + pg + "/01: " + h(data_byte), LOG_NET);
            dbg_assert(false);
        }
    });


    io.register_read(this.port | EN0_STOPPG, this, function()
    {
        var pg = this.get_page();
        if(pg === 0)
        {
            return this.pstop;
        }
        else if(pg === 1)
        {
            dbg_log("Read pg1/02 (mac[1])", LOG_NET);
            return this.mac[1];
        }
        else if(pg === 2)
        {
            return this.pstop;
        }
        else
        {
            dbg_log("Read pg" + pg + "/02", LOG_NET);
            dbg_assert(false);
            return 0;
        }
    });

    io.register_write(this.port | EN0_STOPPG, this, function(data_byte)
    {
        var pg = this.get_page();
        if(pg === 0)
        {
            dbg_log("stop page: " + h(data_byte, 2), LOG_NET);
            if(data_byte > (this.memory.length >> 8))
            {
                data_byte = this.memory.length >> 8;
                dbg_log("XXX: Adjusting stop page to " + h(data_byte), LOG_NET);
            }
            this.pstop = data_byte;
        }
        else if(pg === 1)
        {
            dbg_log("mac[1] = " + h(data_byte), LOG_NET);
            this.mac[1] = data_byte;
        }
        else
        {
            dbg_log("Write pg" + pg + "/02: " + h(data_byte), LOG_NET);
            dbg_assert(false);
        }
    });

    io.register_read(this.port | EN0_ISR, this, function()
    {
        var pg = this.get_page();
        if(pg === 0)
        {
            dbg_log("Read isr: " + h(this.isr, 2), LOG_NET);
            return this.isr;
        }
        else if(pg === 1)
        {
            dbg_log("Read curpg: " + h(this.curpg, 2), LOG_NET);
            return this.curpg;
        }
        else
        {
            dbg_assert(false);
        }
    });

    io.register_write(this.port | EN0_ISR, this, function(data_byte)
    {
        var pg = this.get_page();
        if(pg === 0)
        {
            // acknowledge interrupts where bit is set
            dbg_log("Write isr: " + h(data_byte, 2), LOG_NET);
            this.isr &= ~data_byte;
            this.update_irq();
        }
        else if(pg === 1)
        {
            dbg_log("Write curpg: " + h(data_byte, 2), LOG_NET);
            this.curpg = data_byte;
        }
        else
        {
            dbg_assert(false);
        }
    });

    io.register_write(this.port | EN0_TXCR, this, function(data_byte)
    {
        var pg = this.get_page();
        if(pg === 0)
        {
            this.txcr = data_byte;
            dbg_log("Write tx config: " + h(data_byte, 2), LOG_NET);
        }
        else
        {
            dbg_log("Unimplemented: Write pg" + pg + "/0d " + h(data_byte, 2), LOG_NET);
        }
    });

    io.register_write(this.port | EN0_DCFG, this, function(data_byte)
    {
        var pg = this.get_page();
        if(pg === 0)
        {
            dbg_log("Write data configuration: " + h(data_byte, 2), LOG_NET);
            this.dcfg = data_byte;
        }
        else
        {
            dbg_log("Unimplemented: Write pg" + pg + "/0e " + h(data_byte, 2), LOG_NET);
        }
    });

    io.register_read(this.port | EN0_RCNTLO, this, function()
    {
        var pg = this.get_page();
        if(pg === 0)
        {
            dbg_log("Read pg0/0a", LOG_NET);
            return 0x50;
        }
        else
        {
            dbg_assert(false, "TODO");
            return 0;
        }
    });

    io.register_write(this.port | EN0_RCNTLO, this, function(data_byte)
    {
        var pg = this.get_page();
        if(pg === 0)
        {
            dbg_log("Write remote byte count low: " + h(data_byte, 2), LOG_NET);
            this.rcnt = this.rcnt & 0xFF00 | data_byte & 0xFF;
        }
        else
        {
            dbg_log("Unimplemented: Write pg" + pg + "/0a " + h(data_byte, 2), LOG_NET);
        }
    });

    io.register_read(this.port | EN0_RCNTHI, this, function()
    {
        var pg = this.get_page();
        if(pg === 0)
        {
            dbg_log("Read pg0/0b", LOG_NET);
            return 0x43;
        }
        else
        {
            dbg_assert(false, "TODO");
            return 0;
        }
    });

    io.register_write(this.port | EN0_RCNTHI, this, function(data_byte)
    {
        var pg = this.get_page();
        if(pg === 0)
        {
            dbg_log("Write remote byte count high: " + h(data_byte, 2), LOG_NET);
            this.rcnt = this.rcnt & 0xFF | data_byte << 8 & 0xFF00;
        }
        else
        {
            dbg_log("Unimplemented: Write pg" + pg + "/0b " + h(data_byte, 2), LOG_NET);
        }
    });

    io.register_read(this.port | EN0_RSARLO, this, function()
    {
        var pg = this.get_page();
        if(pg === 0)
        {
            dbg_log("Read remote start address low", LOG_NET);
            return this.rsar & 0xFF;
        }
        else
        {
            dbg_log("Unimplemented: Read pg" + pg + "/08", LOG_NET);
            dbg_assert(false);
        }
    });

    io.register_write(this.port | EN0_RSARLO, this, function(data_byte)
    {
        var pg = this.get_page();
        if(pg === 0)
        {
            dbg_log("Write remote start address low: " + h(data_byte, 2), LOG_NET);
            this.rsar = this.rsar & 0xFF00 | data_byte & 0xFF;
        }
        else
        {
            dbg_log("Unimplemented: Write pg" + pg + "/08 " + h(data_byte, 2), LOG_NET);
        }
    });

    io.register_read(this.port | EN0_RSARHI, this, function()
    {
        var pg = this.get_page();
        if(pg === 0)
        {
            dbg_log("Read remote start address high", LOG_NET);
            return this.rsar >> 8 & 0xFF;
        }
        else
        {
            dbg_log("Unimplemented: Read pg" + pg + "/09", LOG_NET);
            dbg_assert(false);
        }
    });

    io.register_write(this.port | EN0_RSARHI, this, function(data_byte)
    {
        var pg = this.get_page();
        if(pg === 0)
        {
<<<<<<< HEAD
            dbg_log("Write start address count high: " + h(data_byte, 2), LOG_NET);
=======
            dbg_log("Write remote start address low: " + h(data_byte, 2), LOG_NET);
>>>>>>> 8107f26f
            this.rsar = this.rsar & 0xFF | data_byte << 8 & 0xFF00;
        }
        else
        {
            dbg_log("Unimplemented: Write pg" + pg + "/09 " + h(data_byte, 2), LOG_NET);
        }
    });

    io.register_write(this.port | EN0_IMR, this, function(data_byte)
    {
        var pg = this.get_page();
        if(pg === 0)
        {
            dbg_log("Write interrupt mask register: " + h(data_byte, 2) + " isr=" + h(this.isr, 2), LOG_NET);
            this.imr = data_byte;
            this.update_irq();
        }
        else
        {
            dbg_log("Unimplemented: Write pg" + pg + "/0f " + h(data_byte, 2), LOG_NET);
        }
    });

    io.register_read(this.port | EN0_BOUNDARY, this, function()
    {
        var pg = this.get_page();
        if(pg === 0)
        {
            dbg_log("Read boundary: " + h(this.boundary, 2), LOG_NET);
            return this.boundary;
        }
        else if(pg === 1)
        {
            dbg_log("Read pg1/03 (mac[2])", LOG_NET);
            return this.mac[2];
        }
        else if(pg === 3)
        {
            dbg_log("Unimplemented: Read pg3/03 (CONFIG0)", LOG_NET);
            return 0;
        }
        else
        {
            dbg_log("Read pg" + pg + "/03", LOG_NET);
            dbg_assert(false);
            return 0;
        }
    });

    io.register_write(this.port | EN0_BOUNDARY, this, function(data_byte)
    {
        var pg = this.get_page();
        if(pg === 0)
        {
            dbg_log("Write boundary: " + h(data_byte, 2), LOG_NET);
            this.boundary = data_byte;
        }
        else if(pg === 1)
        {
            dbg_log("mac[2] = " + h(data_byte), LOG_NET);
            this.mac[2] = data_byte;
        }
        else
        {
            dbg_log("Write pg" + pg + "/03: " + h(data_byte), LOG_NET);
            dbg_assert(false);
        }
    });

    io.register_read(this.port | EN0_TSR, this, function()
    {
        var pg = this.get_page();
        if(pg === 0)
        {
            return this.tsr;
        }
        else if(pg === 1)
        {
            dbg_log("Read pg1/04 (mac[3])", LOG_NET);
            return this.mac[3];
        }
        else
        {
            dbg_log("Read pg" + pg + "/04", LOG_NET);
            dbg_assert(false);
            return 0;
        }
    });

    io.register_write(this.port | EN0_TPSR, this, function(data_byte)
    {
        var pg = this.get_page();
        if(pg === 0)
        {
            dbg_log("Write tpsr: " + h(data_byte, 2), LOG_NET);
            this.tpsr = data_byte;
        }
        else if(pg === 1)
        {
            dbg_log("mac[3] = " + h(data_byte), LOG_NET);
            this.mac[3] = data_byte;
        }
        else
        {
            dbg_log("Write pg" + pg + "/04: " + h(data_byte), LOG_NET);
            dbg_assert(false);
        }
    });

    io.register_read(this.port | EN0_TCNTLO, this, function()
    {
        var pg = this.get_page();
        if(pg === 0)
        {
            dbg_log("Unimplemented: Read pg0/05 (NCR: Number of Collisions Register)", LOG_NET);
            return 0;
        }
        else if(pg === 1)
        {
            dbg_log("Read pg1/05 (mac[4])", LOG_NET);
            return this.mac[4];
        }
        else if(pg === 3)
        {
            dbg_log("Unimplemented: Read pg3/05 (CONFIG2)", LOG_NET);
            return 0;
        }
        else
        {
            dbg_log("Read pg" + pg + "/05", LOG_NET);
            dbg_assert(false);
            return 0;
        }
    });

    io.register_write(this.port | EN0_TCNTLO, this, function(data_byte)
    {
        var pg = this.get_page();
        if(pg === 0)
        {
            dbg_log("Write tcnt low: " + h(data_byte, 2), LOG_NET);
            this.tcnt = this.tcnt & ~0xFF | data_byte;
        }
        else if(pg === 1)
        {
            dbg_log("mac[4] = " + h(data_byte), LOG_NET);
            this.mac[4] = data_byte;
        }
        else if(pg === 3)
        {
            dbg_log("Unimplemented: Write pg3/05 (CONFIG2): " + h(data_byte), LOG_NET);
        }
        else
        {
            dbg_log("Write pg" + pg + "/05: " + h(data_byte), LOG_NET);
            dbg_assert(false);
        }
    });

    io.register_read(this.port | EN0_TCNTHI, this, function()
    {
        var pg = this.get_page();
        if(pg === 0)
        {
            dbg_assert(false, "TODO");
            return 0;
        }
        else if(pg === 1)
        {
            dbg_log("Read pg1/06 (mac[5])", LOG_NET);
            return this.mac[5];
        }
        else if(pg === 3)
        {
            dbg_log("Unimplemented: Read pg3/06 (CONFIG3)", LOG_NET);
            return 0;
        }
        else
        {
            dbg_log("Read pg" + pg + "/06", LOG_NET);
            dbg_assert(false);
            return 0;
        }
    });

    io.register_write(this.port | EN0_TCNTHI, this, function(data_byte)
    {
        var pg = this.get_page();
        if(pg === 0)
        {
            dbg_log("Write tcnt high: " + h(data_byte, 2), LOG_NET);
            this.tcnt = this.tcnt & 0xFF | data_byte << 8;
        }
        else if(pg === 1)
        {
            dbg_log("mac[5] = " + h(data_byte), LOG_NET);
            this.mac[5] = data_byte;
        }
        else if(pg === 3)
        {
            dbg_log("Unimplemented: Write pg3/06 (CONFIG3): " + h(data_byte), LOG_NET);
        }
        else
        {
            dbg_log("Write pg" + pg + "/06: " + h(data_byte), LOG_NET);
            dbg_assert(false);
        }
    });

    io.register_read(this.port | EN0_RSR, this, function()
    {
        var pg = this.get_page();
        if(pg === 0)
        {
            return 1 | 1 << 3; // receive status ok
        }
        else
        {
            dbg_log("Unimplemented: Read pg" + pg + "/0c", LOG_NET);
            dbg_assert(false);
            return 0;
        }
    });

    io.register_write(this.port | EN0_RXCR, this, function(data_byte)
    {
        var pg = this.get_page();
        if(pg === 0)
        {
            dbg_log("RX configuration reg write: " + h(data_byte, 2), LOG_NET);
            this.rxcr = data_byte;
        }
        else
        {
            dbg_log("Unimplemented: Write pg" + pg + "/0c: " + h(data_byte), LOG_NET);
        }
    });

    io.register_read(this.port | NE_DATAPORT | 0, this,
            this.data_port_read8,
            this.data_port_read16,
            this.data_port_read32);
    io.register_write(this.port | NE_DATAPORT | 0, this,
            this.data_port_write16,
            this.data_port_write16,
            this.data_port_write32);

    if(use_pci)
    {
        cpu.devices.pci.register_device(this);
    }
}

Ne2k.prototype.get_state = function()
{
    var state = [];

    state[0] = this.isr;
    state[1] = this.imr;
    state[2] = this.cr;
    state[3] = this.dcfg;
    state[4] = this.rcnt;
    state[5] = this.tcnt;
    state[6] = this.tpsr;
    state[7] = this.rsar;
    state[8] = this.pstart;
    state[9] = this.curpg;
    state[10] = this.boundary;
    state[11] = this.pstop;
    state[12] = this.rxcr;
    state[13] = this.txcr;
    state[14] = this.tsr;
    state[15] = this.mac;
    state[16] = this.memory;

    return state;
};

Ne2k.prototype.set_state = function(state)
{
    this.isr = state[0];
    this.imr = state[1];
    this.cr = state[2];
    this.dcfg = state[3];
    this.rcnt = state[4];
    this.tcnt = state[5];
    this.tpsr = state[6];
    this.rsar = state[7];
    this.pstart = state[8];
    this.curpg = state[9];
    this.boundary = state[10];
    this.pstop = state[11];
    this.rxcr = state[12];
    this.txcr = state[13];
    this.tsr = state[14];

    if(this.preserve_mac_from_state_image)
    {
        this.mac = state[15];
        this.memory = state[16];
    }
};

Ne2k.prototype.do_interrupt = function(ir_mask)
{
    dbg_log("Do interrupt " + h(ir_mask, 2), LOG_NET);
    this.isr |= ir_mask;
    this.update_irq();
};

Ne2k.prototype.update_irq = function()
{
    if(this.imr & this.isr)
    {
        this.pci.raise_irq(this.pci_id);
    }
    else
    {
        this.pci.lower_irq(this.pci_id);
    }
};

Ne2k.prototype.data_port_write = function(data_byte)
{
    if(NE2K_LOG_VERBOSE)
    {
        dbg_log("Write data port: data=" + h(data_byte & 0xFF, 2) +
                                " rsar=" + h(this.rsar, 4) +
                                " rcnt=" + h(this.rcnt, 4), LOG_NET);
    }

    if(this.rsar <= 0x10 || this.rsar >= (START_PAGE << 8) && this.rsar < (STOP_PAGE << 8))
    {
        this.memory[this.rsar] = data_byte;
    }

    this.rsar++;
    this.rcnt--;

    if(this.rsar >= (this.pstop << 8))
    {
        this.rsar += (this.pstart - this.pstop) << 8;
    }

    if(this.rcnt === 0)
    {
        this.do_interrupt(ENISR_RDC);
    }
};

Ne2k.prototype.data_port_write16 = function(data)
{
    this.data_port_write(data);

    if(this.dcfg & 1)
    {
        this.data_port_write(data >> 8);
    }
};

Ne2k.prototype.data_port_write32 = function(data)
{
    this.data_port_write(data);
    this.data_port_write(data >> 8);
    this.data_port_write(data >> 16);
    this.data_port_write(data >> 24);
};

Ne2k.prototype.data_port_read = function()
{
    let data = 0;

    if(this.rsar < (STOP_PAGE << 8))
    {
        data = this.memory[this.rsar];
    }

    if(NE2K_LOG_VERBOSE)
    {
        dbg_log("Read data port: data=" + h(data, 2) +
                               " rsar=" + h(this.rsar, 4) +
                               " rcnt=" + h(this.rcnt, 4), LOG_NET);
    }

    this.rsar++;
    this.rcnt--;

    if(this.rsar >= (this.pstop << 8))
    {
        this.rsar += (this.pstart - this.pstop) << 8;
    }

    if(this.rcnt === 0)
    {
        this.do_interrupt(ENISR_RDC);
    }

    return data;
};

Ne2k.prototype.data_port_read8 = function()
{
    return this.data_port_read16() & 0xFF;
};

Ne2k.prototype.data_port_read16 = function()
{
    if(this.dcfg & 1)
    {
        return this.data_port_read() | this.data_port_read() << 8;
    }
    else
    {
        return this.data_port_read();
    }
};

Ne2k.prototype.data_port_read32 = function()
{
    return this.data_port_read() | this.data_port_read() << 8 |
            this.data_port_read() << 16 | this.data_port_read() << 24;
};

Ne2k.prototype.receive = function(data)
{
    // called from the adapter when data is received over the network

    if(this.cr & 1)
    {
        // stop bit set
        return;
    }

    this.bus.send("eth-receive-end", [data.length]);

    if(this.rxcr & 0x10)
    {
        // promiscuous
    }
    else if((this.rxcr & 4) &&
            data[0] === 0xFF && data[1] === 0xFF && data[2] === 0xFF &&
            data[3] === 0xFF && data[4] === 0xFF && data[5] === 0xFF)
    {
        // broadcast
    }
    else if((this.rxcr & 8) && (data[0] & 1) === 1)
    {
        // multicast
        // XXX
        return;
    }
    else if(data[0] === this.mac[0] && data[1] === this.mac[1] &&
            data[2] === this.mac[2] && data[3] === this.mac[3] &&
            data[4] === this.mac[4] && data[5] === this.mac[5])
    {
    }
    else
    {
        return;
    }

    var packet_length = Math.max(60, data.length);

    var offset = this.curpg << 8;
    var total_length = packet_length + 4;
    var data_start = offset + 4;
    var next = this.curpg + 1 + (total_length >> 8);

    var end = offset + total_length;

    const needed = 1 + (total_length >> 8);

    // boundary == curpg interpreted as ringbuffer empty
    const available = this.boundary > this.curpg ?
        this.boundary - this.curpg :
        this.pstop - this.curpg + this.boundary - this.pstart;

    if(available < needed &&
        this.boundary !== 0 // XXX: ReactOS sets this to 0 initially and never updates it unless it receives a packet
    )
    {
        dbg_log("Buffer full, dropping packet pstart=" + h(this.pstart) + " pstop=" + h(this.pstop) +
            " curpg=" + h(this.curpg) + " needed=" + h(needed) + " boundary=" + h(this.boundary) + " available=" + h(available), LOG_NET);
        return;
    }

    if(end > (this.pstop << 8))
    {
        // Shouldn't happen because at this size it can't cross a page,
        // so we can skip filling with zeroes
        dbg_assert(data.length >= 60);

        var cut = (this.pstop << 8) - data_start;
        dbg_assert(cut >= 0);

        this.memory.set(data.subarray(0, cut), data_start);
        this.memory.set(data.subarray(cut), this.pstart << 8);
        dbg_log("rcv cut=" + h(cut), LOG_NET);
    }
    else
    {
        this.memory.set(data, data_start);

        if(data.length < 60)
        {
            this.memory.fill(0, data_start + data.length, data_start + 60);
        }
    }

    if(next >= this.pstop)
    {
        next += this.pstart - this.pstop;
    }

    // write packet header
    this.memory[offset] = ENRSR_RXOK; // status
    this.memory[offset + 1] = next;
    this.memory[offset + 2] = total_length;
    this.memory[offset + 3] = total_length >> 8;

    this.curpg = next;

    dbg_log("rcv offset=" + h(offset) + " len=" + h(total_length) + " next=" + h(next), LOG_NET);

    this.do_interrupt(ENISR_RX);
};

Ne2k.prototype.get_page = function()
{
    return this.cr >> 6 & 3;
};<|MERGE_RESOLUTION|>--- conflicted
+++ resolved
@@ -509,11 +509,7 @@
         var pg = this.get_page();
         if(pg === 0)
         {
-<<<<<<< HEAD
-            dbg_log("Write start address count high: " + h(data_byte, 2), LOG_NET);
-=======
             dbg_log("Write remote start address low: " + h(data_byte, 2), LOG_NET);
->>>>>>> 8107f26f
             this.rsar = this.rsar & 0xFF | data_byte << 8 & 0xFF00;
         }
         else
